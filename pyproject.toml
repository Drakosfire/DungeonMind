[project]
name = "dungeonmind"
version = "0.2.0"
description = "Foundation API server for DungeonMind projects"
authors = [
<<<<<<< HEAD
    {name = "Alan Meigs", email = "alan.meigs@gmail.com"}
]
readme = "README.md"
requires-python = ">=3.11"
dependencies = [
    "aiohappyeyeballs==2.6.1",
    "aiohttp==3.12.6",
    "aiohttp-retry==2.9.1",
    "aiosignal==1.3.2",
    "annotated-types==0.7.0",
    "anyio==4.9.0",
    "attrs==25.3.0",
    "authlib==1.3.2",
    "boto3==1.35.58",
    "botocore==1.35.99",
    "cachecontrol==0.14.3",
    "cachetools==5.5.2",
    "certifi==2025.4.26",
    "cffi==1.17.1",
    "charset-normalizer==3.4.2",
    "click==8.2.1",
    "colorama==0.4.6",
    "cryptography==45.0.3",
    "distro==1.9.0",
    "docopt==0.6.2",
    "fal-client==0.5.6",
    "fastapi==0.115.4",
    "filelock==3.18.0",
    "firebase-admin==6.6.0",
    "frozenlist==1.6.0",
    "fsspec==2025.5.1",
    "google-api-core==2.24.2",
    "google-api-python-client==2.170.0",
    "google-auth==2.40.2",
    "google-auth-httplib2==0.2.0",
    "google-cloud-core==2.4.3",
    "google-cloud-firestore==2.19.0",
    "google-cloud-storage==3.1.0",
    "google-crc32c==1.7.1",
    "google-resumable-media==2.7.2",
    "googleapis-common-protos==1.70.0",
    "grpcio==1.71.0",
    "grpcio-status==1.71.0",
    "h11==0.16.0",
    "hf-xet==1.1.2",
    "httpcore==1.0.9",
    "httplib2==0.22.0",
    "httpx==0.28.1",
    "httpx-sse==0.4.0",
    "huggingface-hub==0.32.3",
    "idna==3.10",
    "iniconfig==2.1.0",
    "itsdangerous==2.2.0",
    "jinja2==3.1.6",
    "jiter==0.10.0",
    "jmespath==1.0.1",
    "joblib==1.5.1",
    "markupsafe==3.0.2",
    "mpmath==1.3.0",
    "msgpack==1.1.0",
    "multidict==6.4.4",
    "networkx==3.5",
    "numpy==2.1.3",
    "openai==1.82.1",
    "packaging==25.0",
    "pandas==2.2.3",
    "pdf2image==1.17.0",
    "pillow==11.2.1",
    "pluggy==1.6.0",
    "propcache==0.3.1",
    "proto-plus==1.26.1",
    "protobuf==5.29.5",
    "pyasn1==0.6.1",
    "pyasn1-modules==0.4.2",
    "pycparser==2.22",
    "pydantic==2.11.5",
    "pydantic-core==2.33.2",
    "pyjwt==2.10.1",
    "pyparsing==3.2.3",
    "python-dateutil==2.9.0.post0",
    "python-dotenv==1.0.1",
    "python-multipart==0.0.17",
    "pytz==2025.2",
    "pyyaml==6.0.2",
    "regex==2024.11.6",
    "requests==2.32.3",
    "rsa==4.9.1",
    "s3transfer==0.10.4",
    "safetensors==0.5.3",
    "scikit-learn==1.6.1",
    "scipy==1.15.3",
    "sentence-transformers==3.3.0",
    "setuptools==80.9.0",
    "six==1.17.0",
    "sniffio==1.3.1",
    "starlette==0.41.3",
    "sympy==1.14.0",
    "threadpoolctl==3.6.0",
    "tokenizers==0.21.1",
    "torch==2.7.0",
    "tqdm==4.67.1",
    "transformers==4.52.4",
    "triton==3.3.0",
    "twilio==9.6.1",
    "typing-extensions==4.13.2",
    "typing-inspection==0.4.1",
    "tzdata==2025.2",
    "uritemplate==4.1.1",
    "urllib3==2.4.0",
    "uvicorn==0.32.0",
    "watchdog==6.0.0",
    "yarl==1.20.0"
=======
    {name = "Alan Meigs", email = "alan.meigs@gmail.com"},
]
readme = "README.md"
requires-python = ">=3.10"
dependencies = [
    "fastapi>=0.115.4",
    "fal-client>=0.5.6",
    "itsdangerous>=2.2.0",
    "authlib>=1.3.2",
    "python-dotenv>=1.0.1",
    "openai>=1.53.0",
    "uvicorn>=0.32.0",
    "google-cloud-firestore>=2.19.0",
    "firebase-admin>=6.6.0",
    "python-multipart>=0.0.17",
    "boto3>=1.35.58",
    "pdf2image>=1.17.0",
    "pandas>=2.2.3",
    "numpy>=2.1.3",
    "sentence-transformers>=3.3.0",
    "httpx>=0.27.0",
>>>>>>> 3f3a8a30
]

[project.optional-dependencies]
dev = [
<<<<<<< HEAD
    "pytest==8.3.3",
    "pytest-watch==4.2.0"
]

[build-system]
requires = ["hatchling"]
build-backend = "hatchling.build"

[tool.hatch.build.targets.wheel]
packages = ["."]
only-include = ["dungeonmind"]
=======
    "pytest>=8.3.3",
    "pytest-watch>=4.2.0",
]

[project.scripts]
dev-server = "dev_server:main"

[build-system]
requires = ["setuptools>=61.0"]
build-backend = "setuptools.build_meta"

[tool.setuptools]
packages = [
    "routers",
    "firestore",
    "cloudflare",
    "ruleslawyer",
    "cloudflareR2",
    "cardgenerator",
    "storegenerator"
]

>>>>>>> 3f3a8a30
<|MERGE_RESOLUTION|>--- conflicted
+++ resolved
@@ -3,120 +3,6 @@
 version = "0.2.0"
 description = "Foundation API server for DungeonMind projects"
 authors = [
-<<<<<<< HEAD
-    {name = "Alan Meigs", email = "alan.meigs@gmail.com"}
-]
-readme = "README.md"
-requires-python = ">=3.11"
-dependencies = [
-    "aiohappyeyeballs==2.6.1",
-    "aiohttp==3.12.6",
-    "aiohttp-retry==2.9.1",
-    "aiosignal==1.3.2",
-    "annotated-types==0.7.0",
-    "anyio==4.9.0",
-    "attrs==25.3.0",
-    "authlib==1.3.2",
-    "boto3==1.35.58",
-    "botocore==1.35.99",
-    "cachecontrol==0.14.3",
-    "cachetools==5.5.2",
-    "certifi==2025.4.26",
-    "cffi==1.17.1",
-    "charset-normalizer==3.4.2",
-    "click==8.2.1",
-    "colorama==0.4.6",
-    "cryptography==45.0.3",
-    "distro==1.9.0",
-    "docopt==0.6.2",
-    "fal-client==0.5.6",
-    "fastapi==0.115.4",
-    "filelock==3.18.0",
-    "firebase-admin==6.6.0",
-    "frozenlist==1.6.0",
-    "fsspec==2025.5.1",
-    "google-api-core==2.24.2",
-    "google-api-python-client==2.170.0",
-    "google-auth==2.40.2",
-    "google-auth-httplib2==0.2.0",
-    "google-cloud-core==2.4.3",
-    "google-cloud-firestore==2.19.0",
-    "google-cloud-storage==3.1.0",
-    "google-crc32c==1.7.1",
-    "google-resumable-media==2.7.2",
-    "googleapis-common-protos==1.70.0",
-    "grpcio==1.71.0",
-    "grpcio-status==1.71.0",
-    "h11==0.16.0",
-    "hf-xet==1.1.2",
-    "httpcore==1.0.9",
-    "httplib2==0.22.0",
-    "httpx==0.28.1",
-    "httpx-sse==0.4.0",
-    "huggingface-hub==0.32.3",
-    "idna==3.10",
-    "iniconfig==2.1.0",
-    "itsdangerous==2.2.0",
-    "jinja2==3.1.6",
-    "jiter==0.10.0",
-    "jmespath==1.0.1",
-    "joblib==1.5.1",
-    "markupsafe==3.0.2",
-    "mpmath==1.3.0",
-    "msgpack==1.1.0",
-    "multidict==6.4.4",
-    "networkx==3.5",
-    "numpy==2.1.3",
-    "openai==1.82.1",
-    "packaging==25.0",
-    "pandas==2.2.3",
-    "pdf2image==1.17.0",
-    "pillow==11.2.1",
-    "pluggy==1.6.0",
-    "propcache==0.3.1",
-    "proto-plus==1.26.1",
-    "protobuf==5.29.5",
-    "pyasn1==0.6.1",
-    "pyasn1-modules==0.4.2",
-    "pycparser==2.22",
-    "pydantic==2.11.5",
-    "pydantic-core==2.33.2",
-    "pyjwt==2.10.1",
-    "pyparsing==3.2.3",
-    "python-dateutil==2.9.0.post0",
-    "python-dotenv==1.0.1",
-    "python-multipart==0.0.17",
-    "pytz==2025.2",
-    "pyyaml==6.0.2",
-    "regex==2024.11.6",
-    "requests==2.32.3",
-    "rsa==4.9.1",
-    "s3transfer==0.10.4",
-    "safetensors==0.5.3",
-    "scikit-learn==1.6.1",
-    "scipy==1.15.3",
-    "sentence-transformers==3.3.0",
-    "setuptools==80.9.0",
-    "six==1.17.0",
-    "sniffio==1.3.1",
-    "starlette==0.41.3",
-    "sympy==1.14.0",
-    "threadpoolctl==3.6.0",
-    "tokenizers==0.21.1",
-    "torch==2.7.0",
-    "tqdm==4.67.1",
-    "transformers==4.52.4",
-    "triton==3.3.0",
-    "twilio==9.6.1",
-    "typing-extensions==4.13.2",
-    "typing-inspection==0.4.1",
-    "tzdata==2025.2",
-    "uritemplate==4.1.1",
-    "urllib3==2.4.0",
-    "uvicorn==0.32.0",
-    "watchdog==6.0.0",
-    "yarl==1.20.0"
-=======
     {name = "Alan Meigs", email = "alan.meigs@gmail.com"},
 ]
 readme = "README.md"
@@ -138,24 +24,10 @@
     "numpy>=2.1.3",
     "sentence-transformers>=3.3.0",
     "httpx>=0.27.0",
->>>>>>> 3f3a8a30
 ]
 
 [project.optional-dependencies]
 dev = [
-<<<<<<< HEAD
-    "pytest==8.3.3",
-    "pytest-watch==4.2.0"
-]
-
-[build-system]
-requires = ["hatchling"]
-build-backend = "hatchling.build"
-
-[tool.hatch.build.targets.wheel]
-packages = ["."]
-only-include = ["dungeonmind"]
-=======
     "pytest>=8.3.3",
     "pytest-watch>=4.2.0",
 ]
@@ -178,4 +50,3 @@
     "storegenerator"
 ]
 
->>>>>>> 3f3a8a30
